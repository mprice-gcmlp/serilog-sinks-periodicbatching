﻿// Copyright © Serilog Contributors
//
// Licensed under the Apache License, Version 2.0 (the "License");
// you may not use this file except in compliance with the License.
// You may obtain a copy of the License at
//
//     http://www.apache.org/licenses/LICENSE-2.0
//
// Unless required by applicable law or agreed to in writing, software
// distributed under the License is distributed on an "AS IS" BASIS,
// WITHOUT WARRANTIES OR CONDITIONS OF ANY KIND, either express or implied.
// See the License for the specific language governing permissions and
// limitations under the License.

using System.Threading.Channels;
using Serilog.Core;
using Serilog.Debugging;
using Serilog.Events;

// ReSharper disable UnusedParameter.Global, ConvertIfStatementToConditionalTernaryExpression, MemberCanBePrivate.Global, UnusedMember.Global, VirtualMemberNeverOverridden.Global, ClassWithVirtualMembersNeverInherited.Global, SuspiciousTypeConversion.Global

namespace Serilog.Sinks.PeriodicBatching;

/// <summary>
/// Buffers log events into batches for background flushing.
/// </summary>
public class PeriodicBatchingSink : ILogEventSink, IDisposable, IBatchedLogEventSink
#if FEATURE_ASYNCDISPOSABLE
        , IAsyncDisposable
#endif
{
    // Buffers events from the write- to the read side.
    readonly Channel<LogEvent> _queue;

    // These fields are used by the write side to signal shutdown.
    // A mutex is required because the queue writer `Complete()` call is not idempotent and will throw if
    // called multiple times, e.g. via multiple `Dispose()` calls on this sink.
    readonly object _stateLock = new();
    // Needed because the read loop needs to observe shutdown even when the target batched (remote) sink is
    // unable to accept events (preventing the queue from being drained and completion being observed).
    readonly CancellationTokenSource _shutdownSignal = new();
    // The write side can wait on this to ensure shutdown has completed.
    readonly Task _runLoop;
    
    // Used only by the read side.
    readonly IBatchedLogEventSink _targetSink = null!;
    readonly int _batchSizeLimit;
    readonly bool _eagerlyEmitFirstEvent;
    readonly FailureAwareBatchScheduler _batchScheduler;
    readonly Queue<LogEvent> _currentBatch = new();
    readonly Task _waitForShutdownSignal;
<<<<<<< HEAD
    
    /// <summary>
    /// Constant used with legacy constructor to indicate that the internal queue shouldn't be limited.
    /// </summary>
    [Obsolete("Implement `IBatchedLogEventSink` and use the `PeriodicBatchingSinkOptions` constructor.")]
    public const int NoQueueLimit = -1;
=======
    Task<bool>? _cachedWaitToRead;
>>>>>>> 54daef13

    /// <summary>
    /// Construct a <see cref="PeriodicBatchingSink"/>.
    /// </summary>
    /// <param name="batchedSink">A <see cref="IBatchedLogEventSink"/> to send log event batches to. Batches and empty
    /// batch notifications will not be sent concurrently. When the <see cref="PeriodicBatchingSink"/> is disposed,
    /// it will dispose this object if possible.</param>
    /// <param name="options">Options controlling behavior of the sink.</param>
    public PeriodicBatchingSink(IBatchedLogEventSink batchedSink, PeriodicBatchingSinkOptions options)
        : this(options)
    {
        _targetSink = batchedSink ?? throw new ArgumentNullException(nameof(batchedSink));
    }

    /// <summary>
    /// Construct a <see cref="PeriodicBatchingSink"/>. New code should avoid subclassing
    /// <see cref="PeriodicBatchingSink"/> and use
    /// <see cref="PeriodicBatchingSink(Serilog.Sinks.PeriodicBatching.IBatchedLogEventSink,Serilog.Sinks.PeriodicBatching.PeriodicBatchingSinkOptions)"/>
    /// instead.
    /// </summary>
    /// <param name="batchSizeLimit">The maximum number of events to include in a single batch.</param>
    /// <param name="period">The time to wait between checking for event batches.</param>
    [Obsolete("Implement `IBatchedLogEventSink` and use the `PeriodicBatchingSinkOptions` constructor.")]
    protected PeriodicBatchingSink(int batchSizeLimit, TimeSpan period)
        : this(new PeriodicBatchingSinkOptions
        {
            BatchSizeLimit = batchSizeLimit,
            Period = period,
            EagerlyEmitFirstEvent = true,
            QueueLimit = null
        })
    {
        _targetSink = this;
    }

    /// <summary>
    /// Construct a <see cref="PeriodicBatchingSink"/>. New code should avoid subclassing
    /// <see cref="PeriodicBatchingSink"/> and use
    /// <see cref="PeriodicBatchingSink(Serilog.Sinks.PeriodicBatching.IBatchedLogEventSink,Serilog.Sinks.PeriodicBatching.PeriodicBatchingSinkOptions)"/>
    /// instead.
    /// </summary>
    /// <param name="batchSizeLimit">The maximum number of events to include in a single batch.</param>
    /// <param name="period">The time to wait between checking for event batches.</param>
    /// <param name="queueLimit">Maximum number of events in the queue - use <see cref="NoQueueLimit"/> for an unbounded queue.</param>
    [Obsolete("Implement `IBatchedLogEventSink` and use the `PeriodicBatchingSinkOptions` constructor.")]
    protected PeriodicBatchingSink(int batchSizeLimit, TimeSpan period, int queueLimit)
        : this(new PeriodicBatchingSinkOptions
        {
            BatchSizeLimit = batchSizeLimit,
            Period = period,
            EagerlyEmitFirstEvent = true,
            QueueLimit = queueLimit == NoQueueLimit ? null : queueLimit
        })
    {
        _targetSink = this;
    }

    PeriodicBatchingSink(PeriodicBatchingSinkOptions options)
    {
        if (options == null) throw new ArgumentNullException(nameof(options));
        if (options.BatchSizeLimit <= 0)
            throw new ArgumentOutOfRangeException(nameof(options), "The batch size limit must be greater than zero.");
        if (options.Period <= TimeSpan.Zero)
            throw new ArgumentOutOfRangeException(nameof(options), "The period must be greater than zero.");

        _batchSizeLimit = options.BatchSizeLimit;
        _queue = options.QueueLimit is { } limit
            ? Channel.CreateBounded<LogEvent>(new BoundedChannelOptions(limit) { SingleReader = true })
            : Channel.CreateUnbounded<LogEvent>(new UnboundedChannelOptions { SingleReader = true });
        _batchScheduler = new FailureAwareBatchScheduler(options.Period);
        _eagerlyEmitFirstEvent = options.EagerlyEmitFirstEvent;
        _waitForShutdownSignal = Task.Delay(Timeout.InfiniteTimeSpan, _shutdownSignal.Token)
            .ContinueWith(e => e.Exception, TaskContinuationOptions.OnlyOnFaulted);

        // The conditional here is no longer required in .NET 8+ (dotnet/runtime#82912)
        using (ExecutionContext.IsFlowSuppressed() ? (IDisposable?)null : ExecutionContext.SuppressFlow())
        {
            _runLoop = Task.Run(LoopAsync);
        }
    }

    /// <summary>
    /// Emit the provided log event to the sink. If the sink is being disposed or
    /// the app domain unloaded, then the event is ignored.
    /// </summary>
    /// <param name="logEvent">Log event to emit.</param>
    /// <exception cref="ArgumentNullException">The event is null.</exception>
    /// <remarks>
    /// The sink implements the contract that any events whose Emit() method has
    /// completed at the time of sink disposal will be flushed (or attempted to,
    /// depending on app domain state).
    /// </remarks>
    public void Emit(LogEvent logEvent)
    {
        if (logEvent == null) throw new ArgumentNullException(nameof(logEvent));

        if (_shutdownSignal.IsCancellationRequested)
            return;

        _queue.Writer.TryWrite(logEvent);
    }

    async Task LoopAsync()
    {
        var isEagerBatch = _eagerlyEmitFirstEvent;
        do
        {
            // Code from here through to the `try` block is expected to be infallible. It's structured this way because
            // any failure modes within it haven't been accounted for in the rest of the sink design, and would need
            // consideration in order for the sink to function robustly (i.e. to avoid hot/infinite looping).
            
            var fillBatch = Task.Delay(_batchScheduler.NextInterval);
            do
            {
                while (_currentBatch.Count < _batchSizeLimit &&
                       !_shutdownSignal.IsCancellationRequested &&
                       _queue.Reader.TryRead(out var next) &&
                       CanInclude(next))
                {
                    _currentBatch.Enqueue(next);
                }
            } while ((_currentBatch.Count < _batchSizeLimit && !isEagerBatch || _currentBatch.Count == 0) &&
                     !_shutdownSignal.IsCancellationRequested &&
                     await TryWaitToReadAsync(_queue.Reader, fillBatch, _shutdownSignal.Token).ConfigureAwait(false));

            try
            {
                if (_currentBatch.Count == 0)
                {
                    await _targetSink.OnEmptyBatchAsync().ConfigureAwait(false);
                }
                else
                {
                    isEagerBatch = false;

                    await _targetSink.EmitBatchAsync(_currentBatch).ConfigureAwait(false);

                    _currentBatch.Clear();
                    _batchScheduler.MarkSuccess();
                }
            }
            catch (Exception ex)
            {
                WriteToSelfLog("failed emitting a batch", ex);
                _batchScheduler.MarkFailure();

                if (_batchScheduler.ShouldDropBatch)
                {
                    WriteToSelfLog("dropping the current batch");
                    _currentBatch.Clear();
                }

                if (_batchScheduler.ShouldDropQueue)
                {
                    WriteToSelfLog("dropping all queued events");
                    
                    // Not ideal, uses some CPU capacity unnecessarily and doesn't complete in bounded time. The goal is
                    // to reduce memory pressure on the client if the server is offline for extended periods. May be
                    // worth reviewing and possibly abandoning this.
                    while (_queue.Reader.TryRead(out _) && !_shutdownSignal.IsCancellationRequested) { }
                }

                // Wait out the remainder of the batch fill time so that we don't overwhelm the server. With each
                // successive failure the interval will increase. Needs special handling so that we don't need to
                // make `fillBatch` cancellable (and thus fallible).
                await Task.WhenAny(fillBatch, _waitForShutdownSignal).ConfigureAwait(false);
            }
        }
        while (!_shutdownSignal.IsCancellationRequested);
        
        // At this point:
        //  - The sink is being disposed
        //  - The queue has been completed
        //  - The queue may or may not be empty
        //  - The waiting batch may or may not be empty
        //  - The target sink may or may not be accepting events
        
        // Try flushing the rest of the queue, but bail out on any failure. Shutdown time is unbounded, but it
        // doesn't make sense to pick an arbitrary limit - a future version might add a new option to control this.
        try
        {
            while (_queue.Reader.TryPeek(out _))
            {
                while (_currentBatch.Count < _batchSizeLimit &&
                       _queue.Reader.TryRead(out var next))
                {
                    _currentBatch.Enqueue(next);
                }

                if (_currentBatch.Count != 0)
                {
                    await _targetSink.EmitBatchAsync(_currentBatch).ConfigureAwait(false);
                    _currentBatch.Clear();
                }
            }
        }
        catch (Exception ex)
        {
            WriteToSelfLog("failed emitting a batch during shutdown; dropping remaining queued events", ex);
        }
    }
    
    // Wait until `reader` has items to read. Returns `false` if the `timeout` task completes, or if the reader is cancelled.
    async Task<bool> TryWaitToReadAsync(ChannelReader<LogEvent> reader, Task timeout, CancellationToken cancellationToken)
    {
        var waitToRead = _cachedWaitToRead ?? reader.WaitToReadAsync(cancellationToken).AsTask();
        _cachedWaitToRead = null;
        
        var completed = await Task.WhenAny(timeout, waitToRead).ConfigureAwait(false);

        // Avoid unobserved task exceptions in the cancellation and failure cases. Note that we may not end up observing
        // read task cancellation exceptions during shutdown, may be some room to improve.
        if (completed is { Exception: not null, IsCanceled: false })
        {
            WriteToSelfLog($"could not read from queue: {completed.Exception}");
        }

        if (completed == timeout)
        {
            // Dropping references to `waitToRead` will cause it and some supporting objects to leak; disposing it
            // will break the channel and cause future attempts to read to fail. So, we cache and reuse it next time
            // around the loop.
            
            _cachedWaitToRead = waitToRead;
            return false;
        }

        if (waitToRead.Status is not TaskStatus.RanToCompletion)
            return false;
        
        return await waitToRead;
    }
    
    /// <summary>
    /// Emit a batch of log events, running to completion synchronously.
    /// </summary>
    /// <param name="events">The events to emit.</param>
    /// <remarks>Override either <see cref="EmitBatch"/> or <see cref="EmitBatchAsync"/>,
    /// not both.</remarks>
    protected virtual void EmitBatch(IEnumerable<LogEvent> events)
    {
    }

    /// <summary>
    /// Emit a batch of log events, running asynchronously.
    /// </summary>
    /// <param name="events">The events to emit.</param>
    /// <remarks>Override either <see cref="EmitBatchAsync"/> or <see cref="EmitBatch"/>,
    /// not both. </remarks>
#pragma warning disable 1998
    protected virtual async Task EmitBatchAsync(IEnumerable<LogEvent> events)
#pragma warning restore 1998
    {
        // ReSharper disable once MethodHasAsyncOverload
        EmitBatch(events);
    }
    
    /// <summary>
    /// Performs application-defined tasks associated with freeing, releasing, or resetting unmanaged resources.
    /// </summary>
    /// <filterpriority>2</filterpriority>
    public void Dispose()
    {
        Dispose(true);
        GC.SuppressFinalize(this);
    }

    /// <summary>
    /// Free resources held by the sink.
    /// </summary>
    /// <param name="disposing">If true, called because the object is being disposed; if false,
    /// the object is being disposed from the finalizer.</param>
    protected virtual void Dispose(bool disposing)
    {
        if (!disposing) return;
        
        SignalShutdown();
        
        try
        {
            _runLoop.Wait();
        }
        catch (Exception ex)
        {
            // E.g. the task was canceled before ever being run, or internally failed and threw
            // an unexpected exception.
            WriteToSelfLog("caught exception during disposal", ex);
        }

        if (ReferenceEquals(_targetSink, this))
        {
            // The sink is being used in the obsolete inheritance-based mode.
            return;
        }

        (_targetSink as IDisposable)?.Dispose();
    }

#if FEATURE_ASYNCDISPOSABLE
        /// <inheritdoc/>
        public async ValueTask DisposeAsync()
        {
            SignalShutdown();

            try
            {
                await _runLoop.ConfigureAwait(false);
            }
            catch (Exception ex)
            {
                // E.g. the task was canceled before ever being run, or internally failed and threw
                // an unexpected exception.
                WriteToSelfLog("caught exception during async disposal", ex);
            }

            if (ReferenceEquals(_targetSink, this))
            {
                // The sink is being used in the obsolete inheritance-based mode. Old sinks won't
                // override something like `DisposeAsyncCore()`; we just forward to the synchronous
                // `Dispose()` method to ensure whatever cleanup they do still occurs.
                Dispose(true);
                return;
            }

            if (_targetSink is IAsyncDisposable asyncDisposable)
                await asyncDisposable.DisposeAsync().ConfigureAwait(false);
            else
                (_targetSink as IDisposable)?.Dispose();

            GC.SuppressFinalize(this);
        }
#endif

    void SignalShutdown()
    {
        lock (_stateLock)
        {
            if (!_shutdownSignal.IsCancellationRequested)
            {
                // Relies on synchronization via `_stateLock`: once the writer is completed, subsequent attempts to
                // complete it will throw.
                _queue.Writer.Complete();
                _shutdownSignal.Cancel();
            }
        }
    }

    void WriteToSelfLog(string message, Exception? exception = null)
    {
        var ex = exception != null ? $"{Environment.NewLine}{exception}" : "";
        SelfLog.WriteLine($"PeriodicBatchingSink ({_targetSink}): {message}{ex}");
    }
    
    /// <summary>
    /// Determine whether a queued log event should be included in the batch. If
    /// an override returns false, the event will be dropped.
    /// </summary>
    /// <param name="logEvent">An event to test for inclusion.</param>
    /// <returns>True if the event should be included in the batch; otherwise, false.</returns>
    // ReSharper disable once UnusedParameter.Global
    protected virtual bool CanInclude(LogEvent logEvent)
    {
        return true;
    }

    /// <summary>
    /// Allows derived sinks to perform periodic work without requiring additional threads
    /// or timers (thus avoiding additional flush/shut-down complexity).
    /// </summary>
    /// <remarks>Override either <see cref="OnEmptyBatch"/> or <see cref="OnEmptyBatchAsync"/>,
    /// not both. </remarks>
    protected virtual void OnEmptyBatch()
    {
    }

    /// <summary>
    /// Allows derived sinks to perform periodic work without requiring additional threads
    /// or timers (thus avoiding additional flush/shut-down complexity).
    /// </summary>
    /// <remarks>Override either <see cref="OnEmptyBatchAsync"/> or <see cref="OnEmptyBatch"/>,
    /// not both. </remarks>
#pragma warning disable 1998
    protected virtual async Task OnEmptyBatchAsync()
#pragma warning restore 1998
    {
        // ReSharper disable once MethodHasAsyncOverload
        OnEmptyBatch();
    }

    Task IBatchedLogEventSink.EmitBatchAsync(IEnumerable<LogEvent> batch) => EmitBatchAsync(batch);
    Task IBatchedLogEventSink.OnEmptyBatchAsync() => OnEmptyBatchAsync();
}<|MERGE_RESOLUTION|>--- conflicted
+++ resolved
@@ -49,16 +49,13 @@
     readonly FailureAwareBatchScheduler _batchScheduler;
     readonly Queue<LogEvent> _currentBatch = new();
     readonly Task _waitForShutdownSignal;
-<<<<<<< HEAD
+    Task<bool>? _cachedWaitToRead;
     
     /// <summary>
     /// Constant used with legacy constructor to indicate that the internal queue shouldn't be limited.
     /// </summary>
     [Obsolete("Implement `IBatchedLogEventSink` and use the `PeriodicBatchingSinkOptions` constructor.")]
     public const int NoQueueLimit = -1;
-=======
-    Task<bool>? _cachedWaitToRead;
->>>>>>> 54daef13
 
     /// <summary>
     /// Construct a <see cref="PeriodicBatchingSink"/>.
